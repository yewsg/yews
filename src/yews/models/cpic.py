--- conflicted
+++ resolved
@@ -2,21 +2,16 @@
 
 from .utils import load_state_dict_from_url
 
-<<<<<<< HEAD
-__all__ = ['CpicV1', 'cpic_v1', 'cpic']
-=======
-
-__all__ = ['CpicV1', 'cpic_v1', 'CpicV2', 'cpic_v2', 'CpicV3', 'cpic_v3']
->>>>>>> 730a51e7
+__all__ = ["CpicV1", "cpic_v1", "CpicV2", "cpic_v2", "CpicV3", "cpic_v3"]
 
 model_urls = {
-    'cpic_v1': 'https://www.dropbox.com/s/ckb4glf35agi9xa/cpic_v1_wenchuan-bdd92da2.pth?dl=1',
-    'cpic_v2': 'https://www.dropbox.com/s/kyiuprnn8014fs5/cpic_v2_wenchuan-ee92060a.pth?dl=1',
-    'cpic_v3': ''
+    "cpic_v1": "https://www.dropbox.com/s/ckb4glf35agi9xa/cpic_v1_wenchuan-bdd92da2.pth?dl=1",
+    "cpic_v2": "https://www.dropbox.com/s/kyiuprnn8014fs5/cpic_v2_wenchuan-ee92060a.pth?dl=1",
+    "cpic_v3": "",
 }
 
+
 class CpicV1(nn.Module):
-
     def __init__(self):
         super().__init__()
         # 2000 -> 1024
@@ -25,7 +20,7 @@
             nn.BatchNorm1d(16),
             nn.ReLU(),
             # nn.Sigmoid(),
-            nn.MaxPool1d(2)
+            nn.MaxPool1d(2),
         )
 
         # 1024 -> 512
@@ -34,7 +29,7 @@
             nn.BatchNorm1d(32),
             nn.ReLU(),
             # nn.Sigmoid(),
-            nn.MaxPool1d(2)
+            nn.MaxPool1d(2),
         )
 
         # 512 -> 256
@@ -42,7 +37,7 @@
             nn.Conv1d(32, 64, kernel_size=3, stride=1, padding=1, bias=False),
             nn.BatchNorm1d(64),
             nn.ReLU(),
-            nn.MaxPool1d(2)
+            nn.MaxPool1d(2),
         )
 
         # 256 -> 128
@@ -50,7 +45,7 @@
             nn.Conv1d(64, 64, kernel_size=3, stride=1, padding=1, bias=False),
             nn.BatchNorm1d(64),
             nn.ReLU(),
-            nn.MaxPool1d(2)
+            nn.MaxPool1d(2),
         )
 
         # 128 -> 64
@@ -58,7 +53,7 @@
             nn.Conv1d(64, 64, kernel_size=3, stride=1, padding=1, bias=False),
             nn.BatchNorm1d(64),
             nn.ReLU(),
-            nn.MaxPool1d(2)
+            nn.MaxPool1d(2),
         )
 
         # 64 -> 32
@@ -66,7 +61,7 @@
             nn.Conv1d(64, 64, kernel_size=3, stride=1, padding=1, bias=False),
             nn.BatchNorm1d(64),
             nn.ReLU(),
-            nn.MaxPool1d(2)
+            nn.MaxPool1d(2),
         )
 
         # 32 -> 16
@@ -74,7 +69,7 @@
             nn.Conv1d(64, 64, kernel_size=3, stride=1, padding=1, bias=False),
             nn.BatchNorm1d(64),
             nn.ReLU(),
-            nn.MaxPool1d(2)
+            nn.MaxPool1d(2),
         )
 
         # 16 -> 8
@@ -82,7 +77,7 @@
             nn.Conv1d(64, 64, kernel_size=3, stride=1, padding=1, bias=False),
             nn.BatchNorm1d(64),
             nn.ReLU(),
-            nn.MaxPool1d(2)
+            nn.MaxPool1d(2),
         )
 
         # 8 -> 4
@@ -90,7 +85,7 @@
             nn.Conv1d(64, 64, kernel_size=3, stride=1, padding=1, bias=False),
             nn.BatchNorm1d(64),
             nn.ReLU(),
-            nn.MaxPool1d(2)
+            nn.MaxPool1d(2),
         )
 
         # 4 -> 2
@@ -98,7 +93,7 @@
             nn.Conv1d(64, 64, kernel_size=3, stride=1, padding=1, bias=False),
             nn.BatchNorm1d(64),
             nn.ReLU(),
-            nn.MaxPool1d(2)
+            nn.MaxPool1d(2),
         )
 
         # 2 -> 1
@@ -106,7 +101,7 @@
             nn.Conv1d(64, 64, kernel_size=3, stride=1, padding=1, bias=False),
             nn.BatchNorm1d(64),
             nn.ReLU(),
-            nn.MaxPool1d(2)
+            nn.MaxPool1d(2),
         )
 
         self.fc = nn.Linear(64 * 1, 3)
@@ -127,7 +122,8 @@
         out = self.fc(out)
 
         return out
-    
+
+
 def cpic_v1(pretrained=False, progress=True, **kwargs):
     r"""Original CPIC model architecture from the
     `"Deep learning for ..." <https://arxiv.org/abs/1901.06396>`_ paper. The
@@ -140,104 +136,105 @@
     """
     model = CpicV1(**kwargs)
     if pretrained:
-        state_dict = load_state_dict_from_url(model_urls['cpic_v1'],
-                                              progress=progress)
+        state_dict = load_state_dict_from_url(model_urls["cpic_v1"], progress=progress)
         model.load_state_dict(state_dict)
     return model
 
-#class CpicV2(nn.Module):
-#    def __init__(self):
-#        super(CpicV2, self).__init__()
-#        # 2000 -> 1000
-#        self.layer1 = nn.Sequential(
-#            nn.Conv1d(3, 8, kernel_size=5, stride=1, padding=2),
-#            nn.BatchNorm1d(8),
-#            nn.ReLU(),
-#            # nn.Sigmoid(),
-#            nn.MaxPool1d(2)
-#        )
-#
-#        # 1000 -> 500
-#        self.layer2 = nn.Sequential(
-#            nn.Conv1d(8, 16, kernel_size=5, stride=1, padding=2),
-#            nn.BatchNorm1d(16),
-#            nn.ReLU(),
-#            # nn.Sigmoid(),
-#            nn.MaxPool1d(2)
-#        )
-#
-#        # 500 -> 250
-#        self.layer3 = nn.Sequential(
-#            nn.Conv1d(16, 16, kernel_size=3, stride=1, padding=1),
-#            nn.BatchNorm1d(16),
-#            nn.ReLU(),
-#            nn.MaxPool1d(2)
-#        )
-#
-#        # 250 -> 127
-#        self.layer4 = nn.Sequential(
-#            nn.Conv1d(16, 32, kernel_size=3, stride=1, padding=4),
-#            nn.BatchNorm1d(32),
-#            nn.ReLU(),
-#            nn.MaxPool1d(2)
-#        )
-#
-#        # 127 -> 64
-#        self.layer5 = nn.Sequential(
-#            nn.Conv1d(32, 32, kernel_size=3, stride=1, padding=1),
-#            nn.BatchNorm1d(32),
-#            nn.ReLU(),
-#            nn.MaxPool1d(2)
-#        )
-#
-#        # 64 -> 32
-#        self.layer6 = nn.Sequential(
-#            nn.Conv1d(32, 16, kernel_size=3, stride=1, padding=1),
-#            nn.BatchNorm1d(16),
-#            nn.ReLU(),
-#            nn.MaxPool1d(2)
-#        )
-#
-#        # 31 -> 16
-#        self.layer7 = nn.Sequential(
-#            nn.Conv1d(16, 16, kernel_size=3, stride=1, padding=1),
-#            nn.BatchNorm1d(16),
-#            nn.ReLU(),
-#            nn.MaxPool1d(2)
-#        )
-#
-#        # 16 -> 8
-#        self.layer8 = nn.Sequential(
-#            nn.Conv1d(16, 8, kernel_size=3, stride=1, padding=1),
-#            nn.BatchNorm1d(8),
-#            nn.ReLU(),
-#            nn.MaxPool1d(2)
-#        )
-#
-#        # 8 -> 4
-#        self.layer9 = nn.Sequential(
-#            nn.Conv1d(8, 8, kernel_size=3, stride=1, padding=1),
-#            nn.BatchNorm1d(8),
-#            nn.ReLU(),
-#            nn.MaxPool1d(2)
-#        )
-#
-#        self.fc = nn.Linear(8 * 4, 3)
-#
-#    def forward(self, x):
-#        out = self.layer1(x)
-#        out = self.layer2(out)
-#        out = self.layer3(out)
-#        out = self.layer4(out)
-#        out = self.layer5(out)
-#        out = self.layer6(out)
-#        out = self.layer7(out)
-#        out = self.layer8(out)
-#        out = self.layer9(out)
-#        out = out.view(out.size(0), -1)
-#        out = self.fc(out)
-#
-#        return out
+
+class CpicV2(nn.Module):
+    def __init__(self):
+        super(CpicV2, self).__init__()
+        # 2000 -> 1000
+        self.layer1 = nn.Sequential(
+            nn.Conv1d(3, 8, kernel_size=5, stride=1, padding=2),
+            nn.BatchNorm1d(8),
+            nn.ReLU(),
+            # nn.Sigmoid(),
+            nn.MaxPool1d(2),
+        )
+
+        # 1000 -> 500
+        self.layer2 = nn.Sequential(
+            nn.Conv1d(8, 16, kernel_size=5, stride=1, padding=2),
+            nn.BatchNorm1d(16),
+            nn.ReLU(),
+            # nn.Sigmoid(),
+            nn.MaxPool1d(2),
+        )
+
+        # 500 -> 250
+        self.layer3 = nn.Sequential(
+            nn.Conv1d(16, 16, kernel_size=3, stride=1, padding=1),
+            nn.BatchNorm1d(16),
+            nn.ReLU(),
+            nn.MaxPool1d(2),
+        )
+
+        # 250 -> 127
+        self.layer4 = nn.Sequential(
+            nn.Conv1d(16, 32, kernel_size=3, stride=1, padding=4),
+            nn.BatchNorm1d(32),
+            nn.ReLU(),
+            nn.MaxPool1d(2),
+        )
+
+        # 127 -> 64
+        self.layer5 = nn.Sequential(
+            nn.Conv1d(32, 32, kernel_size=3, stride=1, padding=1),
+            nn.BatchNorm1d(32),
+            nn.ReLU(),
+            nn.MaxPool1d(2),
+        )
+
+        # 64 -> 32
+        self.layer6 = nn.Sequential(
+            nn.Conv1d(32, 16, kernel_size=3, stride=1, padding=1),
+            nn.BatchNorm1d(16),
+            nn.ReLU(),
+            nn.MaxPool1d(2),
+        )
+
+        # 31 -> 16
+        self.layer7 = nn.Sequential(
+            nn.Conv1d(16, 16, kernel_size=3, stride=1, padding=1),
+            nn.BatchNorm1d(16),
+            nn.ReLU(),
+            nn.MaxPool1d(2),
+        )
+
+        # 16 -> 8
+        self.layer8 = nn.Sequential(
+            nn.Conv1d(16, 8, kernel_size=3, stride=1, padding=1),
+            nn.BatchNorm1d(8),
+            nn.ReLU(),
+            nn.MaxPool1d(2),
+        )
+
+        # 8 -> 4
+        self.layer9 = nn.Sequential(
+            nn.Conv1d(8, 8, kernel_size=3, stride=1, padding=1),
+            nn.BatchNorm1d(8),
+            nn.ReLU(),
+            nn.MaxPool1d(2),
+        )
+
+        self.fc = nn.Linear(8 * 4, 3)
+
+    def forward(self, x):
+        out = self.layer1(x)
+        out = self.layer2(out)
+        out = self.layer3(out)
+        out = self.layer4(out)
+        out = self.layer5(out)
+        out = self.layer6(out)
+        out = self.layer7(out)
+        out = self.layer8(out)
+        out = self.layer9(out)
+        out = out.view(out.size(0), -1)
+        out = self.fc(out)
+
+        return out
+
 
 def cpic_v2(pretrained=False, progress=True, **kwargs):
     r"""Simplified CPIC model architecture from the
@@ -251,12 +248,10 @@
     """
     model = CpicV2(**kwargs)
     if pretrained:
-        state_dict = load_state_dict_from_url(model_urls['cpic_v2'],
-                                              progress=progress)
+        state_dict = load_state_dict_from_url(model_urls["cpic_v2"], progress=progress)
         model.load_state_dict(state_dict)
     return model
 
-<<<<<<< HEAD
 
 def cpic(pretrained=False, progress=True, **kwargs):
     r"""Original CPIC model architecture from the
@@ -272,104 +267,75 @@
     return cpic_v1(pretrained, progress, **kwargs)
 
 
-
-#def cpic_v2(pretrained=False, progress=True, **kwargs):
-#    r"""Simplified CPIC model architecture from the
-#    `"Deep learning for ..." <https://arxiv.org/abs/1901.06396>`_ paper. The
-#    pretrained model is trained on 60,000 Wenchuan aftershock dataset
-#    demonstrated in the paper.
-#
-#    Args:
-#        pretrained (bool): If True, returns a model pre-trained on Wenchuan)
-#        progress (bool): If True, displays a progress bar of the download to stderr
-#    """
-#    model = CpicV2(**kwargs)
-#    if pretrained:
-#        state_dict = load_state_dict_from_url(model_urls['cpic_v2'],
-#                                              progress=progress)
-#        model.load_state_dict(state_dict)
-#    return model
-=======
 class CpicV3(nn.Module):
-    
-    #https://github.com/pytorch/vision/blob/master/torchvision/models/vgg.py
-    
+
+    # https://github.com/pytorch/vision/blob/master/torchvision/models/vgg.py
+
     def __init__(self):
         super(CpicV3, self).__init__()
         self.features = nn.Sequential(
-
             # 2000 -> 1000
             nn.Conv1d(3, 16, kernel_size=3, stride=1, padding=1, bias=False),
             nn.BatchNorm1d(16),
             nn.ReLU(),
             nn.MaxPool1d(2),
-
             # 1000 -> 500
             nn.Conv1d(16, 32, kernel_size=3, stride=1, padding=1, bias=False),
             nn.BatchNorm1d(32),
             nn.ReLU(),
             nn.MaxPool1d(2),
-
             # 500 -> 250
             nn.Conv1d(32, 64, kernel_size=3, stride=1, padding=1, bias=False),
             nn.BatchNorm1d(64),
             nn.ReLU(),
             nn.MaxPool1d(2),
-
             # 250 -> 125
             nn.Conv1d(64, 64, kernel_size=3, stride=1, padding=1, bias=False),
             nn.BatchNorm1d(64),
             nn.ReLU(),
             nn.MaxPool1d(2),
-
             # 125 -> 62
             nn.Conv1d(64, 64, kernel_size=3, stride=1, padding=1, bias=False),
             nn.BatchNorm1d(64),
             nn.ReLU(),
             nn.MaxPool1d(2),
-
             # 62 -> 31
             nn.Conv1d(64, 64, kernel_size=3, stride=1, padding=1, bias=False),
             nn.BatchNorm1d(64),
             nn.ReLU(),
             nn.MaxPool1d(2),
-
             # 31 -> 15
             nn.Conv1d(64, 64, kernel_size=3, stride=1, padding=1, bias=False),
             nn.BatchNorm1d(64),
             nn.ReLU(),
             nn.MaxPool1d(2),
-
             # 15 -> 7
             nn.Conv1d(64, 64, kernel_size=3, stride=1, padding=1, bias=False),
             nn.BatchNorm1d(64),
             nn.ReLU(),
             nn.MaxPool1d(2),
-            
-        )
-        
-        self.classifier = nn.Sequential(
-            nn.Linear(64 * 7, 3),
-        )
-            
+        )
+
+        self.classifier = nn.Sequential(nn.Linear(64 * 7, 3),)
+
     def forward(self, x):
         x = self.features(x)
         x = x.view(x.size(0), -1)
         x = self.classifier(x)
         return x
-    
+
+
 def cpic_v3(pretrained=False, progress=True, **kwargs):
     model = CpicV3(**kwargs)
     if pretrained:
-        state_dict = load_state_dict_from_url(model_urls['cpic_v3'],
-                                              progress=progress)
+        state_dict = load_state_dict_from_url(model_urls["cpic_v3"], progress=progress)
         model.load_state_dict(state_dict)
     return model
 
+
 # if __name__ == '__main__':
 #     model = cpic_v3(pretrained=False)
-    
+
 #     x = torch.ones([1, 3, 2000])
 #     out = model(x)
-#     print(out.size())
->>>>>>> 730a51e7
+#     print(out.size())